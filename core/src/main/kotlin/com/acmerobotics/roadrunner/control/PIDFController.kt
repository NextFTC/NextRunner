package com.acmerobotics.roadrunner.control

import com.acmerobotics.roadrunner.util.NanoClock
import com.acmerobotics.roadrunner.util.epsilonEquals
import kotlin.math.abs
import kotlin.math.max
import kotlin.math.min
import kotlin.math.sign

/**
 * PID controller with various feedforward components.
 */
class PIDFController
/**
 * Constructor for [PIDFController]. [kV], [kA], and [kStatic] are designed for DC motor feedforward
 * control (the most common kind of feedforward in FTC). [kF] provides a custom feedforward term for other plants.
 *
 * @param pid traditional PID coefficients
 * @param kV feedforward velocity gain
 * @param kA feedforward acceleration gain
 * @param kStatic additive feedforward constant
 * @param kF custom feedforward that depends on position and/or velocity (e.g., a gravity term for arms)
 * @param clock clock
 */
@JvmOverloads constructor(
    private val pid: PIDCoefficients,
    private val kV: Double = 0.0,
    private val kA: Double = 0.0,
    private val kStatic: Double = 0.0,
    private val kF: (Double, Double?) -> Double = { _, _ -> 0.0 },
    private val clock: NanoClock = NanoClock.system()
) {
    private var errorSum: Double = 0.0
    private var lastUpdateTimestamp: Double = Double.NaN

    private var inputBounded: Boolean = false
    private var minInput: Double = 0.0
    private var maxInput: Double = 0.0

    private var outputBounded: Boolean = false
    private var minOutput: Double = 0.0
    private var maxOutput: Double = 0.0

    /**
     * Target position (that is, the controller setpoint).
     */
    var targetPosition: Double = 0.0

    /**
     * Target velocity.
     */
    var targetVelocity: Double = 0.0

    /**
     * Target acceleration.
     */
    var targetAcceleration: Double = 0.0

    /**
     * Error computed in the last call to [update].
     */
    var lastError: Double = 0.0
        private set

    /**
     * Sets bound on the input of the controller. The min and max values are considered modularly-equivalent (that is,
     * the input wraps around).
     *
     * @param min minimum input
     * @param max maximum input
     */
    fun setInputBounds(min: Double, max: Double) {
        if (min < max) {
            inputBounded = true
            minInput = min
            maxInput = max
        }
    }

    /**
     * Sets bounds on the output of the controller.
     *
     * @param min minimum output
     * @param max maximum output
     */
    fun setOutputBounds(min: Double, max: Double) {
        if (min < max) {
            outputBounded = true
            minOutput = min
            maxOutput = max
        }
    }

    private fun getPositionError(measuredPosition: Double): Double {
        var error = targetPosition - measuredPosition
        if (inputBounded) {
            val inputRange = maxInput - minInput
            while (abs(error) > inputRange / 2.0) {
                error -= sign(error) * inputRange
            }
        }
        return error
    }

    /**
     * Run a single iteration of the controller.
     *
     * @param measuredPosition measured position (feedback)
     * @param measuredVelocity measured velocity
     */
    @JvmOverloads
    fun update(
        measuredPosition: Double,
        measuredVelocity: Double? = null
    ): Double {
        val currentTimestamp = clock.seconds()
        val error = getPositionError(measuredPosition)
        return if (lastUpdateTimestamp.isNaN()) {
            lastError = error
            lastUpdateTimestamp = currentTimestamp
            0.0
        } else {
            val dt = currentTimestamp - lastUpdateTimestamp
            errorSum += 0.5 * (error + lastError) * dt
            val errorDeriv = (error - lastError) / dt

            lastError = error
            lastUpdateTimestamp = currentTimestamp

            // note: we'd like to refactor this with Kinematics.calculateMotorFeedforward() but kF complicates the
            // determination of the sign of kStatic
            val baseOutput = pid.kP * error + pid.kI * errorSum +
<<<<<<< HEAD
                pid.kD * (measuredVelocity?.minus(targetVelocity)?.unaryMinus() ?: errorDeriv) +
=======
                pid.kD * (measuredVelocity?.let { targetVelocity - it } ?: errorDeriv) +
>>>>>>> 7ff65521
                kV * targetVelocity + kA * targetAcceleration + kF(measuredPosition, measuredVelocity)
            val output = if (baseOutput epsilonEquals 0.0) 0.0 else baseOutput + sign(baseOutput) * kStatic

            if (outputBounded) {
                max(minOutput, min(output, maxOutput))
            } else {
                output
            }
        }
    }

    /**
     * Reset the controller's integral sum.
     */
    fun reset() {
        errorSum = 0.0
        lastError = 0.0
        lastUpdateTimestamp = Double.NaN
    }
}<|MERGE_RESOLUTION|>--- conflicted
+++ resolved
@@ -130,11 +130,7 @@
             // note: we'd like to refactor this with Kinematics.calculateMotorFeedforward() but kF complicates the
             // determination of the sign of kStatic
             val baseOutput = pid.kP * error + pid.kI * errorSum +
-<<<<<<< HEAD
-                pid.kD * (measuredVelocity?.minus(targetVelocity)?.unaryMinus() ?: errorDeriv) +
-=======
                 pid.kD * (measuredVelocity?.let { targetVelocity - it } ?: errorDeriv) +
->>>>>>> 7ff65521
                 kV * targetVelocity + kA * targetAcceleration + kF(measuredPosition, measuredVelocity)
             val output = if (baseOutput epsilonEquals 0.0) 0.0 else baseOutput + sign(baseOutput) * kStatic
 
