[versions]
<<<<<<< HEAD
lib = "2.3.0"
=======
>>>>>>> 6b47b7f2
dash = "0.4.10"
kotlin = "2.0.0"
kotest = "5.9.1"
android = "8.0.2"
ftcsdk = "10.0.0"
mockk = "1.14.4"

[libraries]
dashboard-core = { module = "com.acmerobotics.dashboard:core", version.ref = "dash" }
dashboard-dashboard = { module = "com.acmerobotics.dashboard:dashboard", version.ref = "dash" }
kotest-runner-junit5 = { module = "io.kotest:kotest-runner-junit5", version.ref = "kotest" }
kotest-assertions-core = { module = "io.kotest:kotest-assertions-core", version.ref = "kotest" }
kotest-property = { module = "io.kotest:kotest-property", version.ref = "kotest" }
kotlin-test = { module = "org.jetbrains.kotlin:kotlin-test" }
ftcsdk-common = { module = "org.firstinspires.ftc:FtcCommon", version.ref = "ftcsdk" }
ftcsdk-robotcore = { module = "org.firstinspires.ftc:RobotCore", version.ref = "ftcsdk" }
ftcsdk-hardware = { module = "org.firstinspires.ftc:Hardware", version.ref = "ftcsdk" }
mockk = { module = "io.mockk:mockk", version.ref = "mockk" }

[bundles]
dashboard = ["dashboard-core", "dashboard-dashboard"]
kotest = ["kotest-runner-junit5", "kotest-assertions-core", "kotest-property"]
ftcsdk = ["ftcsdk-common", "ftcsdk-robotcore", "ftcsdk-hardware"]

[plugins]
android-application = { id = "com.android.application", version.ref = "android" }
android-library = { id = "com.android.library", version.ref = "android" }
kotlin-android = { id = "org.jetbrains.kotlin.android", version.ref = "kotlin" }
kotlin-jvm = { id = "org.jetbrains.kotlin.jvm", version.ref = "kotlin" }
kotlin-kapt = { id = "org.jetbrains.kotlin.kapt", version.ref = "kotlin" }
kotlin-serialization = { id = "org.jetbrains.kotlin.plugin.serialization", version.ref = "kotlin" }
dokka = { id = "org.jetbrains.dokka", version.ref = "kotlin" }<|MERGE_RESOLUTION|>--- conflicted
+++ resolved
@@ -1,8 +1,4 @@
 [versions]
-<<<<<<< HEAD
-lib = "2.3.0"
-=======
->>>>>>> 6b47b7f2
 dash = "0.4.10"
 kotlin = "2.0.0"
 kotest = "5.9.1"
