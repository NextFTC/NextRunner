--- conflicted
+++ resolved
@@ -1,23 +1,10 @@
 package com.acmerobotics.roadrunner
 
-import com.acmerobotics.roadrunner.actions.TrajectoryActionBuilder
 import com.acmerobotics.dashboard.canvas.Canvas
 import com.acmerobotics.dashboard.telemetry.TelemetryPacket
-<<<<<<< HEAD
-import com.acmerobotics.roadrunner.actions.Action
-import com.acmerobotics.roadrunner.geometry.Pose2d
-import com.acmerobotics.roadrunner.geometry.Rotation2d
-import com.acmerobotics.roadrunner.profiles.ProfileAccelConstraint
-import com.acmerobotics.roadrunner.profiles.TranslationalVelConstraint
-import com.acmerobotics.roadrunner.trajectories.TimeTrajectory
-import com.acmerobotics.roadrunner.trajectories.TimeTurn
-import com.acmerobotics.roadrunner.trajectories.TurnConstraints
-import com.acmerobotics.roadrunner.trajectories.wrtTime
-=======
 import java.io.File
 import java.io.PrintWriter
 import java.io.StringWriter
->>>>>>> ef06b2b4
 import kotlin.math.PI
 import kotlin.test.Test
 import kotlin.test.assertEquals
@@ -78,7 +65,7 @@
         val base =
             TrajectoryActionBuilder(
                 { TurnAction(it) },
-                { TrajectoryAction(it.wrtTime!!) },
+                { TrajectoryAction(it) },
                 TEST_TRAJECTORY_BUILDER_PARAMS,
                 Pose2d(0.0, 0.0, 0.0),
                 0.0,
