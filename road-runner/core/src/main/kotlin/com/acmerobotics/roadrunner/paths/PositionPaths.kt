--- conflicted
+++ resolved
@@ -47,8 +47,6 @@
     fun withTangentHeading() = TangentPath(this.wrtArclength(), 0.0)
 
     /**
-<<<<<<< HEAD
-=======
      * Creates a PosePath using this path for position and constant [heading].
      */
     fun withConstantHeading(heading: Rotation2d) = this.wrtArclength().let {
@@ -64,7 +62,6 @@
     fun withConstantHeading(heading: Double) = withConstantHeading(heading.toRotation())
 
     /**
->>>>>>> 73e530f6
      * Creates a PosePath using this path for position
      * and a linear interpolation between [startHeading] and [endHeading] for heading.
      */
